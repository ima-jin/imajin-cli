/* eslint-disable no-console */ // CLI Output: Migration status and progress logging
/**
 * MigrationSystem - Schema migration discovery and execution system
 *
 * @package     @imajin/cli
 * @subpackage  schemas
 * @author      Generated
 * @copyright   imajin
 * @license     .fair LICENSING AGREEMENT
 * @version     0.1.0
 * @since       2025-06-13
 * @updated      2025-07-03
 *
 * Integration Points:
 * - Schema version migration management
 * - Data transformation during schema evolution
 * - Migration file discovery and execution
 * - Rollback and recovery capabilities
 */

import { promises as fs } from 'node:fs';
import * as path from 'node:path';
import type { Migration, Transform, ValidationResult } from './types/SchemaTypes.js';

// =============================================================================
// MIGRATION SYSTEM CLASS
// =============================================================================

export class MigrationSystem {
    private readonly migrationsDirectory: string;
    private readonly loadedMigrations = new Map<string, Migration>();

    constructor(migrationsDirectory: string = 'migrations') {
        this.migrationsDirectory = migrationsDirectory;
    }

    // =============================================================================
    // MIGRATION DISCOVERY
    // =============================================================================

    /**
     * Discover all available migrations from the migrations directory
     */
    async discoverMigrations(fromVersion: string, toVersion: string): Promise<Migration[]> {
        const allMigrations = await this.loadAllMigrations();
        const applicableMigrations = this.findApplicableMigrations(allMigrations, fromVersion, toVersion);
        
        // Sort migrations in dependency order
        return this.sortMigrationsByDependency(applicableMigrations);
    }

    /**
     * Load all migration files from the migrations directory
     */
    private async loadAllMigrations(): Promise<Migration[]> {
        const migrations: Migration[] = [];
        
        try {
            const files = await fs.readdir(this.migrationsDirectory);
            const migrationFiles = files.filter(file => 
                file.endsWith('.js') || file.endsWith('.ts') || file.endsWith('.json')
            );

            for (const file of migrationFiles) {
                try {
                    const migration = await this.loadMigration(path.join(this.migrationsDirectory, file));
                    migrations.push(migration);
                } catch (error) {
                    console.warn(`Failed to load migration file ${file}:`, error);
                }
            }
        } catch (error) {
            // Migrations directory might not exist - that's okay, use built-in migrations
            console.log('No migrations directory found, using built-in migrations');
        }

        return migrations;
    }

    /**
     * Load a single migration file
     */
    private async loadMigration(filePath: string): Promise<Migration> {
        const fileContent = await fs.readFile(filePath, 'utf8');
        
        if (filePath.endsWith('.json')) {
            const migrationData = JSON.parse(fileContent);
            return this.validateMigration(migrationData);
        } else {
            // For .js/.ts files, we would use dynamic import
            // For now, provide a fallback structure
            const fileName = path.basename(filePath, path.extname(filePath));
            const versionMatch = /(\d+\.\d+\.\d+)_to_(\d+\.\d+\.\d+)/.exec(fileName);

<<<<<<< HEAD
            if (versionMatch?.[1] && versionMatch[2]) {
=======
            if (versionMatch && versionMatch[1] && versionMatch[2]) {
>>>>>>> bc06a8af
                return {
                    id: fileName,
                    description: `Migration from ${versionMatch[1]} to ${versionMatch[2]}`,
                    fromVersion: versionMatch[1],
                    toVersion: versionMatch[2],
                    transforms: [] // Would be loaded from file
                };
            } else {
                throw new Error(`Invalid migration file name: ${fileName}`);
            }
        }
    }

    /**
     * Validate migration structure
     */
    private validateMigration(migration: any): Migration {
        if (!migration.id || !migration.fromVersion || !migration.toVersion) {
            throw new Error('Migration must have id, fromVersion, and toVersion');
        }

        if (!Array.isArray(migration.transforms)) {
            migration.transforms = [];
        }

        return migration as Migration;
    }

    /**
     * Find migrations applicable to the version range
     */
    private findApplicableMigrations(allMigrations: Migration[], fromVersion: string, toVersion: string): Migration[] {
        const applicable: Migration[] = [];
        
        for (const migration of allMigrations) {
            if (this.isMigrationApplicable(migration, fromVersion, toVersion)) {
                applicable.push(migration);
            }
        }

        return applicable;
    }

    /**
     * Check if migration is applicable to the version range
     */
    private isMigrationApplicable(migration: Migration, fromVersion: string, toVersion: string): boolean {
        // Simple version comparison - in production would use semver library
        return migration.fromVersion >= fromVersion && migration.toVersion <= toVersion;
    }

    /**
     * Sort migrations by dependency order
     */
    private sortMigrationsByDependency(migrations: Migration[]): Migration[] {
        // Sort by fromVersion to ensure proper order
        return migrations.sort((a, b) => a.fromVersion.localeCompare(b.fromVersion));
    }

    // =============================================================================
    // MIGRATION EXECUTION
    // =============================================================================

    /**
     * Execute migration on data
     */
    async executeMigration(migration: Migration, data: unknown[]): Promise<unknown[]> {
        const results: unknown[] = [];
        
        for (const item of data) {
            try {
                const transformedItem = await this.applyTransformations(migration.transforms, item);
                results.push(transformedItem);
            } catch (error) {
                console.error(`Failed to migrate item:`, error);
                results.push(item); // Keep original on failure
            }
        }

        return results;
    }

    /**
     * Apply all transformations to a single data item
     */
    private async applyTransformations(transforms: Transform[], data: unknown): Promise<unknown> {
        let result = JSON.parse(JSON.stringify(data)); // Deep clone

        for (const transform of transforms) {
            result = await this.applyTransformation(transform, result);
        }

        return result;
    }

    /**
     * Apply a single transformation to data
     */
    private async applyTransformation(transform: Transform, data: any): Promise<any> {
        switch (transform.type) {
            case 'rename_field':
                return this.renameField(data, transform);
            
            case 'change_type':
                return this.changeFieldType(data, transform);
            
            case 'add_default':
                return this.addDefaultValue(data, transform);
            
            case 'remove_field':
                this.removeField(data, transform);
                return data;
            
            default:
                console.warn(`Unknown transformation type: ${transform.type}`);
                return data;
        }
    }

    /**
     * Rename a field in the data
     */
    private renameField(data: any, transform: Transform): any {
        if (!data || typeof data !== 'object') {
return data;
}

        const pathParts = transform.path.split('.');
        const fieldName = pathParts.at(-1);
        
        if (transform.oldValue && transform.newValue && fieldName && fieldName in data) {
            data[transform.newValue] = data[transform.oldValue];
            delete data[transform.oldValue];
        }

        return data;
    }

    /**
     * Change field type in the data
     */
    private changeFieldType(data: any, transform: Transform): any {
        if (!data || typeof data !== 'object') {
return data;
}

        const pathParts = transform.path.split('.');
        const fieldName = pathParts.at(-1);
        
        if (fieldName && fieldName in data && transform.newValue) {
            // Perform type conversion based on new type
            switch (transform.newValue) {
                case 'string':
                    data[fieldName] = String(data[fieldName]);
                    break;
                case 'number':
                    data[fieldName] = Number(data[fieldName]);
                    break;
                case 'boolean':
                    data[fieldName] = Boolean(data[fieldName]);
                    break;
                case 'date':
                    data[fieldName] = new Date(data[fieldName]);
                    break;
            }
        }

        return data;
    }

    /**
     * Add default value to missing field
     */
    private addDefaultValue(data: any, transform: Transform): any {
        if (!data || typeof data !== 'object') {
return data;
}

        const pathParts = transform.path.split('.');
        const fieldName = pathParts.at(-1);
        
        if (fieldName && !(fieldName in data)) {
            data[fieldName] = transform.defaultValue;
        }

        return data;
    }

    /**
     * Remove field from data
     * Note: This method mutates the input data object
     */
    private removeField(data: any, transform: Transform): void {
        if (!data || typeof data !== 'object') {
return;
}

        const pathParts = transform.path.split('.');
        const fieldName = pathParts.at(-1);
<<<<<<< HEAD

=======
        
>>>>>>> bc06a8af
        if (fieldName && fieldName in data) {
            delete data[fieldName];
        }
    }

    // =============================================================================
    // VALIDATION AND UTILITIES
    // =============================================================================

    /**
     * Validate migration chain completeness
     */
    validateMigrationChain(migrations: Migration[], fromVersion: string, toVersion: string): ValidationResult {
        const errors: string[] = [];
        let currentVersion = fromVersion;

        for (const migration of migrations) {
            if (migration.fromVersion !== currentVersion) {
                errors.push(`Migration gap: no migration from ${currentVersion} to ${migration.fromVersion}`);
            }
            currentVersion = migration.toVersion;
        }

        if (currentVersion !== toVersion) {
            errors.push(`Migration incomplete: reached ${currentVersion} but target is ${toVersion}`);
        }

        return {
            success: errors.length === 0,
            errors: errors.map(message => ({ path: 'migration_chain', message, code: 'MIGRATION_GAP' })),
            data: migrations
        };
    }

    /**
     * Create a rollback migration
     */
    createRollback(migration: Migration): Migration {
        const rollbackTransforms: Transform[] = [];

        for (const transform of migration.transforms) {
            switch (transform.type) {
                case 'rename_field':
                    rollbackTransforms.push({
                        type: 'rename_field',
                        path: transform.path,
                        oldValue: transform.newValue,
                        newValue: transform.oldValue
                    });
                    break;
                
                case 'add_default':
                    rollbackTransforms.push({
                        type: 'remove_field',
                        path: transform.path
                    });
                    break;
                
                case 'remove_field':
                    rollbackTransforms.push({
                        type: 'add_default',
                        path: transform.path,
                        defaultValue: null
                    });
                    break;
                
                case 'change_type':
                    rollbackTransforms.push({
                        type: 'change_type',
                        path: transform.path,
                        oldValue: transform.newValue,
                        newValue: transform.oldValue
                    });
                    break;
            }
        }

        return {
            id: `rollback_${migration.id}`,
            description: `Rollback of ${migration.description}`,
            fromVersion: migration.toVersion,
            toVersion: migration.fromVersion,
            transforms: rollbackTransforms.toReversed() // Reverse order for rollback
        };
    }
} <|MERGE_RESOLUTION|>--- conflicted
+++ resolved
@@ -92,11 +92,7 @@
             const fileName = path.basename(filePath, path.extname(filePath));
             const versionMatch = /(\d+\.\d+\.\d+)_to_(\d+\.\d+\.\d+)/.exec(fileName);
 
-<<<<<<< HEAD
             if (versionMatch?.[1] && versionMatch[2]) {
-=======
-            if (versionMatch && versionMatch[1] && versionMatch[2]) {
->>>>>>> bc06a8af
                 return {
                     id: fileName,
                     description: `Migration from ${versionMatch[1]} to ${versionMatch[2]}`,
@@ -296,11 +292,6 @@
 
         const pathParts = transform.path.split('.');
         const fieldName = pathParts.at(-1);
-<<<<<<< HEAD
-
-=======
-        
->>>>>>> bc06a8af
         if (fieldName && fieldName in data) {
             delete data[fieldName];
         }
